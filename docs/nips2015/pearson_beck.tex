--- conflicted
+++ resolved
@@ -1,236 +1,233 @@
-\documentclass{article} % For LaTeX2e
-\usepackage{nips15submit_e,times}
-\usepackage{hyperref}
-\usepackage{url}
-\usepackage{amssymb,amsmath}
-\usepackage[pdftex]{graphicx}
-%\documentstyle[nips14submit_09,times,art10]{article} % For LaTeX 2.09
-
-
-\title{Neuron's Eye View: Learning Features in Complex Stimuli from Neural Responses}
-
-\author{
-John M.~Pearson\\
-Duke Institute for Brain Sciences \\
-Duke University\\
-Durham, NC 27708 \\
-\texttt{john.pearson@duke.edu} \\
-\And
-Jeffrey M.~Beck \\
-Department of Neurobiology \\
-Duke University Medical Center \\
-Durham, NC 27708 \\
-\texttt{jeff.beck@duke.edu} \\
-}
-
-\newcommand{\fix}{\marginpar{FIX}}
-\newcommand{\new}{\marginpar{NEW}}
-\newcommand{\comment}[1]{\textbf{#1}}
-% \nipsfinalcopy % Uncomment for camera-ready version
-
-\begin{document}
-
-\maketitle
-
-\begin{abstract}
-Experiments that study neural encoding of stimuli at the level of individual neurons typically choose a small set of features present in the world --- contrast and luminance for vision, pitch and intensity for sound --- and assemble a stimulus set that systematically (and preferably exhaustively) varies along these dimensions. Neuronal responses in the form of firing rates are then examined for modulation with respect to these features via some form of regression. This approach requires that experimenters know (or guess) in advance the relevant features coded by a given population of neurons. Unfortunately, for domains as complex as social interaction or natural movement, the relevant feature space is poorly understood, and an arbitrary \emph{a priori} choice of feature sets may give rise to confirmation bias. Here, we present a Bayesian model for exploratory data analysis that is capable of automatically identifying the features present in unstructured stimuli based solely on neuronal responses. Our approach is unique within the class of latent state space models of neural activity in that it assumes that firing rates of neurons are sensitive to multiple discrete time-varying features tied to the \emph{stimulus}, each of which has Markov (or semi-Markov) dynamics. That is, we are modeling stimulus dynamics as driven by neural activity, rather than intrinsic neural dynamics.  We derive a fast variational Bayesian inference algorithm and show that it correctly recovers hidden features in synthetic data, as well as ground-truth stimulus features in a prototypical neural dataset. To demonstrate the utility of the algorithm, we also apply it to an exploratory analysis of prefrontal cortex recordings performed while monkeys watched naturalistic videos of primate social activity.
-\end{abstract}
-
-\section{Introduction}
-The question of how the brain encodes information from the natural world forms one of the primary areas of study within neuroscience. For many sensory systems, particularly vision and audition, the discovery that single neurons modulate their firing of action potentials in response to particular stimulus features has proven foundational for theories of sensory function. Indeed, neuronal responses to contrast, edges, and motion direction appear to form fundamental primitives on which higher-level visual abstractions are built. Nevertheless, many of these higher-level abstractions, increasingly of interested to modern neuroscience, do not exist in a stimulus space with obvious axes. As a result, experimentalists must choose \emph{a priori} features of interest in constructing their stimulus sets, with the result that cells may appear broadly and weakly tuned due to misalignment of stimulus and neural axes.
-
-For example, in vision, methods like reverse correlation have proven successful in elucidating response properties of some cell types, but such techniques rely on a well-behaved stimulus space and a highly constrained encoding model in order to achieve sufficient statistical power to perform inference \cite{steveninck1988realtime,ringach2004reverse,ringach2002receptive}. However, natural stimuli are known to violate both criteria, and generate receptive fields and patterns of neural activity that differ markedly from those observed in controlled experiments with limited stimulus complexity \cite{ringach2002receptive,sharpee2004analyzing,Vinje2000-dx}. Information-based approaches have gone some way in addressing this challenge \cite{sharpee2004analyzing}, but this approach assumes a metric structure on stimuli in order to optimize encoded information, and was recently shown to be strongly related to standard Poisson regression models\cite{Williamson2013-rg}.
-
-More recently, Gallant and collaborators have tackled this problem in the context of fMRI, demonstrating that information present in the blood oxygen level-dependent (BOLD) signal is sufficient to classify and map the representation of natural movie stimuli across the brain \cite{Kay2008-gd,Vu2011-da,Huth2012-cj,Stansbury2013-nm}. These studies have used a number of modeling frameworks, from latent dirichlet allocation for categorizing scene contents \cite{Stansbury2013-nm} to regularized linear regression \cite{Huth2012-cj} to sparse nonparametric models \cite{Vu2011-da} to characterize brain encoding of stimuli, but in each case, models were built on pre-labeled training data. Clearly, a method that could infer stimulus structure directly from neural data themselves could extend such work to include less easily characterized stimulus sets like those depicting social interactions.
-
-Another recent line of work, this one focused on latent Poisson processes, has addressed the task of modeling the low dimensional dynamics of neural populations\cite{Pillow2008-em,Vogelstein2009-ax,Park2014-el,Buesing2014-ta}. Using generalized linear models and latent linear dynamical systems as building blocks, these models have proven able to infer (functional) connectivity \cite{Pillow2008-em}, estimate spike times from a calcium images\cite{Vogelstein2009-ax}, and identify subgroups of neurons that share response dynamics\cite{Buesing2014-ta}. Inference in thsese models is generally performed via expectation maximization, though \cite{Ulrich2014-zc} and \cite{Putzky2014-up} also used a variational Bayesian approach. Our work is distinct from those models, however, in that both were concerned with modeling and discriminating \emph{internal} states based on neural responses, while this work focuses on detecting features in \emph{external} stimuli. 
-
-Our model sits at the intersection of these regression and latent variable approaches. We utilize a Poisson observation model that shares many of the same features as the commonly used generalized linear models for Poisson regression. We also assume that the latent features which modulate neural activity are time-varying and Markov. However, we make 3 additional unique assumptions. First, we assume that the activity of each neuron is modulated by a combination of multiple independent latent features governed by semi-Markov dynamics. This allows for latents to evolve over multiple timescales with non-trivial duration distributions much like the hand-labeled features in social interaction data sets. Second, we assume that these latents are tied to stimulus presentation. That is, when identical stimuli are presented, the same latents are also present. This allows us to model the daynamics of latent features of the \emph{stimulus} that drive neural activity, rather than intrinsic neural dynamics. Finally, we enforce a sparse hierarchical prior on modulation strength that effectively limits the number of latent features to which any given neuron is selective. This allows for a parsimonious explanation of the firing rates of single units in terms of a small set of stimulus features. Finally, we full variational Bayesian inference on all model parameters and take advantage of conditional conjugacy to generate coordinate ascent update rules, nearly all of which are explicit. Combined with forward-backward inference for latent states, our algorithm is exceptionally fast, automatically implements Occam's razor, and facilitates proper model comparisons using the variational lower bound.
-
-\section{Model}
-\label{model_sec}
-\begin{figure}[ht]
-    \includegraphics[width=1\linewidth]{figures/model}
-    \caption{\textbf{Generative model for spike counts.} Spike counts $N$ are observed for each of $U$ units over stimulus time $T$ for multiple presentations $M$. Counts are assumed Poisson-distributed, with firing rates $\Lambda$ that depend on each unit's responses ($\lambda$) to both latent discrete states $z_t$ and observed covariates $x_t$ that change in time, as well as a baseline firing rate $\lambda_0$. $\gamma$ nodes represent hyperparameters for the firing rate effects. $\theta$ is a multiplicative overdispersion term specific to each observation, distributed according to hyperparameters $s$.}
-\end{figure}
-\subsection{Observation model}
-Consider a population of $U$ spiking neurons exposed to a series of stimuli indexed by a (unique) time index $t\in \lbrace 1\ldots T\rbrace$. Each neuron is exposed to each stimulus $M_{tu}$ times, where we do not assume either that each neuron observes each stimulus time or that consecutive times are observed by the same sets of neurons. That is $M_{tu}$ may have many 0s. For each observation $m$ (a unique unit, time pair), we then observe a spike count, $N_m$. We model these spike counts as arising from a Poisson process with time-dependent rate $\Lambda_{tu}$ and observation-specific multiplicative overdispersion $\theta_m$:
-\begin{align}
-    \label{obs_model}
-    N_{m} &\sim \text{Pois}(\Lambda_{t(m), u(m)} \theta_m) &
-    \theta_m &\sim \text{Ga}(s_{u(m)}, s_{u(m)})
-\end{align}
-Note that both the unit and time are functions of the observation index, $m$, and that the distribution of the overdispersion for each observation is specific to the unit observed. 
-
-\subsection{Firing rate model}
-At each stimulus time $t$, we assume the existence of $K$ binary latent states $z_{tk}$ and $R$ observed covariates $x_{tr}$. We further assume that each unit's firing rate response at each time can be modeled as arising from the product of three effects: (1) a baseline firing rate specific to each unit, (2) a product of responses to each latent state, and (3) a product of responses to each observed covariate:
-\begin{equation}
-    \label{fr_model}
-    \Lambda_{tu} = \lambda_{0u} \prod_{k = 1}^K \lambda_{zuk}^{z_{tk}}  
-    \prod_{r = 1}^R \lambda_{xur}^{x_{tr}}   
-\end{equation} 
-Note that this is conceptually similar to the generalized linear model for firing rates (in which we model $\log \Lambda$) with the identification $\beta = \log \lambda$. However, by modeling the firing rate directly as a product and placing Gamma priors on the individual effects, we will be able to take advantage of closed-form variational updates resulting from conjugacy that avoid explicit optimization in the case of the $z$s (see below). 
-
-In addition, to enforce parsimony in the inferred features, we put sparse hierarchical priors with hyperparameters $\gamma = (c, d)$ on the $\lambda_z$ terms:
-\begin{align}
-    \label{hierarchy}
-    \lambda_{zuk} &\sim \text{Ga}(c_{zk}, c_{zk} d_{zk}) & c_{zk} &\sim \text{Ga}(a_{ck}, b_{ck})
-    & d_{zk} &\sim \text{Ga}(a_{dk}, b_{dk})
-\end{align}
-That is, $\mathbb{E}[\lambda_u] = d^{-1}$ and $\text{var}[\lambda_u] = (cd^2)^{-1}$, so for $c$ large and $d\sim \mathcal{O}(1)$, the prior for firing rate response to each latent feature will be strongly concentrated around 0. And once again, this choice of priors will lead to closed-form updates in our variational approximation. Finally, for the baseline terms, $\lambda_{0u}$, we use a non-sparse version of the same model, while for the specified covariate responses, $\lambda_{xu}$, we model the unit effects non-hierarchially using independent Gamma priors for each unit.
-
-\subsection{Latent state model}
-We model each of the latent states $z_{tk}$ as an independent Markov process for each feature $k$. That is, each $k$ indexes an independent Markov chain with initial state probability $\pi_k\sim \text{Dir}(\alpha_\pi)$ and transition matrix $A_k\sim \text{Dir}(\alpha_A)$. For the semi-Markov case, we assume that the dwell times in each state are distributed independently for each chain according to an integer-valued, truncated lognormal distribution with support on the integers $1\dots D$:
-\begin{align}
-    \label{semi-markov}
-    p_k(d|z = j) &= \text{Log-Normal}(d|m_{jk}, s^2_{jk}) / W_{jk}  &
-    W_{jk} &= \sum_{d = 1}^D \text{Log-Normal}(d|m_{jk}, s^2_{jk}) 
-\end{align}
-Note that we have allowed the dwell time distribution to depend on both the feature $k$ and the state of the Markov chain $j$. In addition, we put indpendent Normal-Gamma priors on the mean $(m_{kj})$ and precision $(\tau_{kj} \equiv s_{kj}^{-2})$ parameters of the distribution: $(m, \tau) \sim \text{NG}(\mu, \lambda, \alpha, \beta)$.
-
-\section{Inference}
-
-We perform variational inference for the posteriors over the model parameters $\Theta = (\lambda_0, \lambda_z, \lambda_x, A, \pi, c_0, d_0, c_z, d_z, s)$ and latents $Z=(z_{kt},\theta_m)$. In addition, for the semi-Markov case, we include $(m, \tau)$, the parameters for the state dwell time distribution. That is, we wish to approximate the joint posterior density, 
-\begin{equation}
-    p(\Theta,Z|N) \propto p(N, Z |\lambda, A, \pi, \theta, \gamma) 
-    p(\lambda|\gamma) p(\gamma)
-    p(A)p(\pi)p(\theta|s)p(s)
-\end{equation}
-
-by a variational posterior $q_\Theta(\Theta)q_Z(Z)$ that factorizes over parameters and latents but is none-the-less close to $p$ as measured by the Kullback-Leibler divergence \cite{Wainwright2008-ii}. Equivalently, we wish to maximize the variational objective
-
-\begin{equation}
-    \mathcal{L} \equiv \mathbb{E}_q \left[\log \frac{p(\Theta,Z|N)}{q_\Theta(\Theta)q_Z(Z,\theta)} \right] = \mathbb{E}_q \left[\log p(\Theta,Z|N) \right] + \mathcal{H}[q_\Theta(\Theta)] + \mathcal{H}[q_Z(Z)]
-\end{equation}
-<<<<<<< HEAD
-where $\mathcal{H}$ the entropy. Following the factoriam HMM work of \cite{ghahramani1997factorial}, we also assume that the posterior factorizes over each latent time series $z_{:k}$ and the over dispersion factor $\theta_m$ as well as the rate parameters $\lambda$ associated with each Markov process, regressor, and baseline firing rate.  This factorization results in a variational posterior of the form:
-=======
-where $\mathcal{H}$ the entropy. Following the factoriam HMM work of \cite{ghahramani1997factorial}, we also assume that the posterior factorizes over each latent time series $z_{\bullet k}$ and the over dispersion factor $\theta_m$ as well as the rate parameters $\lambda_{\bullet u \bullet}$ associated with each Markov process.  This factorization results in a variational posterior of the form:
->>>>>>> 26ade515
-
-\begin{multline}
-    q(\Theta,Z) = q(c_0)q(d_0)\prod_m q(\theta_m) \prod_u q(s_u) q(\lambda_{0u}) \prod_r q(\lambda_{xur}) \times \\ 
-    \prod_k q(c_k) q(d_k) 
-    q(\lambda_{zuk}) q(c_{zk}) q(d_{zk}) q(z_k) q(\pi_k) q(A_k)
-\end{multline}
-With this ansatz, the variational objective decomposes in a natural way, and choices are available for many of the $q$s that lead to closed-form updates.
-
-\subsection{Variational posterior}
-From \ref{obs_model} and \ref{fr_model} above, we can write the probability of the observed data $N$ as
-\begin{multline}
-    \label{log_evidence}
-    \log p(N, z|x, \Theta) = \sum_{mkr} \left[ 
-        N_m \left( \log \theta_m +
-            \log \lambda_{0u(m)} +
-            z_{t(m) k} \log \lambda_{zu(m) k} + 
-            x_{t(m) r} \log \lambda_{xu(m) r}
-            \right)
-    \right] \\
-    - \sum_m \theta_m \Lambda_{t(m) u(m)} + 
-    \sum_{mk} \log (A_k)_{z_{t(m)+1, k}, z_{t(m), k}} + 
-    \sum_k \log (\pi_k)_{z_{0k}} + \text{constant,}
-\end{multline}
-where again, $m$ indexes observations of (time, unit) pairs and the last two nontrivial terms represent the probability of the Markov sequence given by $z_{tk}$. Given that \ref{log_evidence} is of an exponential family form for $\theta$ and $\lambda$ conditioned on all other variables, free-form variational arguments \cite{Blei2006-oh} suggest variational posteriors:
-\begin{align}
-    \lambda_{0u} &\sim \text{Ga}(\alpha_{0u}, \beta_{0u}) &
-    \lambda_{zuk} &\sim \text{Ga}(\alpha_{zuk}, \beta_{zuk}) &
-    \lambda_{xur} &\sim \text{Ga}(\alpha_{xur}, \beta_{xur})
-\end{align}
-For the first of these two, updates in terms of expected sufficient statistics involving expectations of $\gamma = (c, d)$ are straightforward (see Supplement). However, this relies on the fact that $z_t \in \lbrace0, 1\rbrace$. The observed covariates $x_t$ follow no such restriction, which results in a transcendental equation for the $\beta_x$ updates which we solve using an explicit BFGS optimization on each iteration. Moreover, we place non-hierarchical Gamma priors on these effects: $\lambda_{xur} \sim \text{Ga}(a_{xur}, b_{xur})$.
-
-As stated above, we place hierarchical priors on $\lambda_0$, $\lambda_z$, and $\theta$ of the form Eq. \ref{hierarchy} which ties the hyperparameters for rate parameters $\lambda$ and overdispersion parameters $\theta$ across units.  This involves multiple terms in the expected log evidence of the form
-\begin{equation}
-    \mathbb{E}_q \left[\sum_u \log p(\lambda_u|c, d)\right] = \sum_u \mathbb{E}_q \left[ 
-    (c - 1) \log \lambda_u - cd\lambda_u + c \log cd - \log \Gamma(c) 
-    \right] 
-\end{equation}
-In order to calculate the expectation, we make use of the inequality %\cite{abramowitz1964handbook}
-\begin{equation}
-    \sqrt{2\pi} \le \frac{z!}{z^{z+\frac{1}{2}} e^{-z}} \le e
-\end{equation}
-to lower bound the negative gamma function and approximate the above as
-\begin{equation}
-    \log p(\lambda) \ge \sum_u \left[ 
-    (c - 1) (\log \lambda_u + 1) - cd\lambda_u + c \log d + \frac{1}{2}\log c\right]
-\end{equation}
-Clearly, the conditional probabilities for $c$ and $d$ are gamma in form, so that if we use priors $c \sim \text{Ga}(a_c, b_c)$ and $d\sim \text{Ga}(a_d, b_d)$ the posteriors have the form
-\begin{align}
-    c &\sim \text{Ga}\left(a_c + \frac{U}{2}, 
-    b_c + \sum_u\mathbb{E}_q 
-        \left[d \lambda_u - \log \lambda_u - \log d - 1\right]\right) \\
-    d &\sim \text{Ga}\left(
-        a_d + U\mathbb{E}_q[c], b_d + \sum_u \mathbb{E}_q [c \lambda_u]
-    \right)
-\end{align}
-This basic form, with appropriate indices added, gives the update rules for the hyperparameter posteriors for $\lambda_0$ and $\lambda_z$. For $\theta$, we simply set $c = s_u$ and $d = 1$.
-
-\subsection{Latent state inference}
-For Hidden Markov Models, given the observation model \ref{log_evidence}, inference for $z$, $A$, and $\pi$ for each latent feature can be performed efficiently via conjugate updates and the well-known forward-backward algorithm \cite{beal2003variational}. For the case of semi-Markov dynamics, we additionally need to perform inference on the parameters $(m, \tau)$ of the dwell time distributions for each state. In the case of continuous dwell times, our model \ref{semi-markov} would have $W = 1$ and be conjugate to the Normal-Gamma prior on $(m, \tau)$, but the restriction to discrete dwell times requires us to again lower bound the variational objective:
-\begin{equation}
-    \mathbb{E}_q\left[-\log W_{jk} \right] = 
-    \mathbb{E}_q\left[- \log \left( \sum_{d=1}^D p(d|j)\right) \right]
-    \ge -\log \sum_{d = 1}^D \mathbb{E}_q\left[p(d|j)\right]
-\end{equation}
-This correction for trunction must then be added to $\mathbb{E}_q[p(z|\Theta)]$. For inference in the semi-Markov case, we use an extension of the forward-backward algorithm\cite{Yu2006-bb}, at the expense of computational complexity $\mathcal{O}(SDT)$ $(S = 2)$ per latent state, to calculate $q(z_k)$ (see Supplement). For the $4SK$ hyperparameters of the Normal-Gamma distribution, we perform an explicit BFGS optimization on the $4S$ parameters of each chain on each iteration.
-
-\section{Experiments}
-\subsection{Synthetic data}
-We generated synthetic data from the model in Section \ref{model_sec} for $U=100$ neurons for $T=10,000$ time bins of $dt=0.0333s$ ($\approx 6$min). Assumed firing rates and effect sizes were realistic for cortical neurons, with mean baseline rates of 10 spikes/s and firing rate effects given by a $\text{Ga}(1, 1)$ distribution for $K_{\text{data}}=3$ latent features. In addition, we included $R=3$ known covariates generated according to Markov dynamics. For this experiment, we assumed that each unit was presented once with the stimulus time series, so that $M = 1$. That is, we tested a case in which inference was driven primarily by variabiliy in population responses across stimuli rather than pooling of data across repetitions of the same stimulus. Moreover, to test the model's ability to parsimoniously infer features, we set $K=5$. That is, we asked the model to recover more features than were present in the data.
-
-As discussed above, we placed hierarchical priors on unit baseline firing rates and sparse hierarchical priors on firing rate effects of latent states. We used 5 random restarts and iterated over parameter updates until the fractional change in $\mathcal{L}$ dropped below $10^{-4}$.
-
-\begin{figure}[ht]
-    \center
-    \includegraphics[width=0.6\linewidth]{figures/synthetic}
-    \caption{\textbf{Top:} Actual and recovered binary features for a subset of stimulus times in the dataset. Note that inferred feature 3 is the inverse of actual feature 0, and that unused features are in gray, indicating a high posterior uncertainty in the model. \textbf{Bottom left:} Population posterior distributions for $\lambda_z$. Features 0 and 1 are effectively point masses around gain 1 (no effect), while features 2--4 approximate the $\text{Ga}(1, 1)$ data-generating model. \textbf{Bottom right:} Normalized mutual information between actual and inferred states.}
-    \label{synthetic}
-\end{figure}
-
-As seen in Figure \ref{synthetic}, the model correctly recovers only the features present in the original data. We quantified this by calculating the normalized mutual information $\hat{I}\equiv I(X, Y)/\sqrt{H(X)H(Y)}$, between the actual states and the inferred states, with $H(Z)$ and $I$ estimated by averaging the variational posteriors (both absolute and conditioned on actual states) across time. Note that superfluous features in the model have high posterior uncertainty for $z_k$ and high posterior confidence for $\lambda_{zk}$ around 1 (no effect). In addition, the model correctly recovers coefficients for the observed covariates, and when limited to fewer features than in the generating model, recovers a subset of the features accurately rather than blending features together (see Supplement).
-
-\subsection{Labeled neural data}
-We applied our model to a well-studied neural data set comprising single neuron recordings from macaque area LIP during the performance of a perceptual discrimination task \cite{roitman2002response}\footnote{Data available at \texttt{https://www.shadlenlab.columbia.edu/resources/RoitmanDataCode.html}}. In the experiment, stimuli consisting of randomly moving dots, some percentage of which moved coherently in either the preferred or anti-preferred direction of motion for each neuron. The animal's task was to report the direction of motion. Thus, in addition to 5 coherence levels, each trial also varied based on whether the motion direction corresponed to the target in or out of the response field as depicted in Fig. \ref{roitman}.
-
-We fit a model with $K = 10$ features and $U = 27$ units to neural responses from the 1-second stimulus presentation period of the task. Spike counts corresponded to bins of $dt = 20$ms. In this case, each unit experienced a different number of presentations of each stimulus condition, resulting in a ragged observation matrix.
-
-\begin{figure}[ht]
-    \center
-    \includegraphics[width=0.7\linewidth]{figures/roitman}
-    \caption{\textbf{Top:} Actual and recovered binary features during the stimulus presentation period. Note that model features 5 -- 8 are unused and that feature 0 closely tracks the Out feature of the data, albeit delayed. \textbf{Bottom} Actual and predicted firing rates for the stimulus period. Note that the model infers stimulus categories from the data, including appropriate timing of differences between categories.}
-    \label{roitman}
-\end{figure}
-
-Figure \ref{roitman} shows the experimental labels from the concatenated stimulus periods, along with labels inferred by our model. Once again, the model has left some features unused, but correctly discerned differences in between stimuli in the unlabeled data. Even more importantly, though given ten distinct stimulus classes, the model has clearly inferred the factorial design of the experiment, with the two most prominent features, $z_0$ and $z_1$, corresponding to the two levels of the crossed factor with the largest effect size: whether or not the relevant target is inside or outside the receptive field of the neuron. In addition the model correctly captures the initial 200ms ``dead time'' during the stimulus period in which firing rates remain at pre-stimulus baseline. In addition, the model groups stimuli with similar firing rates together, as well as roughly capturing the time course of stimulus differentiation. As a result, mismatch between the ground truth labels and model-inferred features reflects fundamental ambiguities in the neural data, with the model's latent states taking into account features of spiking response not necessarily known in advance by experimenters.
-
-\subsection{Movie data}
-Finally, we applied our model to a data set comprising single neuron recordings made in macaque monkeys as they freely viewed movies of primate social interactions in the wild %\cite{adams_inprep}
- . These video clips, collected from a rhesus macaque research field site, represent the range of behaviorally relevant stimuli for this common primate experimental model species, particularly the four ``F''s of animal behavior: fighting, fleeing, foraging, and reproduction. Thus this dataset represents a rare opportunity for exploratory feature selection based on neural responses.
-
-On each trial of the experiment, monkeys viewed a random 5-second clip from a movie database ($T \approx 5$h, $dt = 30$ frames/s). On the following trial, monkeys were given a two-alternative choices with options chosen from the set \{repeat clip, continue clip, blank screen, new clip\}. Since each neuron saw only a subset of clips within the database, and these clips began at with random offsets, observations were sparse, with total number of observations $N_{obs} = 7.42 \times 10^6$ and $\overline{M} = N_{obs}/T \approx 14$. These data form a particularly intriguing application of our model, since the neurons recorded were located in the orbitofrontal and dorsolateral prefrontal cortices, areas not normally associated with low-level visual processing. In fact, there is reason to believe that the relevant features encoded in these areas for such naturalistic stimuli are behavioral and social \cite{watson2012social}.
-
-Because the behaviors of interest in these stimuli potentially span a large range of time scales, we used semi-Markov dynamics with a maximum duration of $D = 500$ on the latent states\footnote{We also allowed for self-transitions, potentially capturing behavior on even longer timescales.}. We fit a model with $K=10$ features and the same hierarchical priors on baselines and latent firing rate effects as in previous experiments. In addition, because many neurons in the data set exhibited a transitory increase in firing with movie onset on each trial (independent of movie content), we include this movie onset response as an external covariate $x(t)$ for each neuron. We calculated this separately for each recorded unit by averaging spike counts (relative to stimulus onset) across trials, smoothing, and taking the log so that $x(t)$ was coded as a multiplicative rather than an additive effect on firing. This can be loosely viewed as a means of ``pre-whitening'' our data, in which we remove a large nuisance regressor by specifying it as a covariate in the model.
-
-\textbf{One paragraph of results discussion for Experiment 3}
-
-\textbf{Figure 3 about here}
-
-\section{Discussion}
-Here, we have proposed and implemented a method for learning features in stimuli via the responses of populations of spiking neurons. This work addresses a growing trend in systems neuroscience --- the increasing use of rich and unstructured stimulus sets --- without requiring either expert labeling or a metric on the stimulus space. As such, we expect it to be of particular use in disciplines like social neuroscience, olfaction, and other areas in which the real world is complex and strong hypotheses about the forms of the neural code are lacking. By learning features of interest to neural populations directly from neural data, we stand to generate unexpected, more potentially more accurate (less biased) hypotheses regarding the neural representation of the external world.  
-
-We have shown that our model is capable of parsimoniously and correctly inferring features in the low signal-to-noise regime of cortical activity, even in the case of indpendently recorded neurons. Moreover, by employing a fully Variational Bayesian approach to inference, we gain three key advantages: First, we gain the advantages of Bayesianism in general: estimates of confidence in inferences, parsimony and regularization via priors, and the ability to do principled model comparison. Second variational methods, particularly those using stochastic gradient approaches, scale well to large datasets. Finally, variational methods are fast, in that they typically converge within only a few tens of iterations and in many case (such as ours) require mostly simple algebraic coordinate updates. Combined with the modularity of this and similar approaches, such models provide a promising opportunity to ``build out'' additional features that will meet the challenges of the next generation of experimental data.
-
-Future directions include augmenting the model of overdispersion via an autoregressive process to take into account slow variations in neural activity that are not driven by the stimulus as well as a non-trivial temporal dependence of neural activity on latents in a manner that is consistent with the temporal kernels typically used with Poisson regression models.  
-
-\subsubsection*{Acknowledgments}
-%This work was supported by an NIH Big Data to Knowledge Career Development Award to JP (K01ES025442).
-
-
-\newpage
-\subsubsection*{References}
-\begingroup
-\renewcommand{\section}[2]{}
-\bibliography{pearson_beck}{}
-\bibliographystyle{ieeetr}
-\endgroup
-
-\end{document}
+\documentclass{article} % For LaTeX2e
+\usepackage{nips15submit_e,times}
+\usepackage{hyperref}
+\usepackage{url}
+\usepackage{amssymb,amsmath}
+\usepackage[pdftex]{graphicx}
+%\documentstyle[nips14submit_09,times,art10]{article} % For LaTeX 2.09
+
+
+\title{Neuron's Eye View: Learning Features in Complex Stimuli from Neural Responses}
+
+\author{
+John M.~Pearson\\
+Duke Institute for Brain Sciences \\
+Duke University\\
+Durham, NC 27708 \\
+\texttt{john.pearson@duke.edu} \\
+\And
+Jeffrey M.~Beck \\
+Department of Neurobiology \\
+Duke University Medical Center \\
+Durham, NC 27708 \\
+\texttt{jeff.beck@duke.edu} \\
+}
+
+\newcommand{\fix}{\marginpar{FIX}}
+\newcommand{\new}{\marginpar{NEW}}
+\newcommand{\comment}[1]{\textbf{#1}}
+% \nipsfinalcopy % Uncomment for camera-ready version
+
+\begin{document}
+
+\maketitle
+
+\begin{abstract}
+Experiments that study neural encoding of stimuli at the level of individual neurons typically choose a small set of features present in the world --- contrast and luminance for vision, pitch and intensity for sound --- and assemble a stimulus set that systematically (and preferably exhaustively) varies along these dimensions. Neuronal responses in the form of firing rates are then examined for modulation with respect to these features via some form of regression. This approach requires that experimenters know (or guess) in advance the relevant features coded by a given population of neurons. Unfortunately, for domains as complex as social interaction or natural movement, the relevant feature space is poorly understood, and an arbitrary \emph{a priori} choice of feature sets may give rise to confirmation bias. Here, we present a Bayesian model for exploratory data analysis that is capable of automatically identifying the features present in unstructured stimuli based solely on neuronal responses. Our approach is unique within the class of latent state space models of neural activity in that it assumes that firing rates of neurons are sensitive to multiple discrete time-varying features tied to the \emph{stimulus}, each of which has Markov (or semi-Markov) dynamics. That is, we are modeling stimulus dynamics as driven by neural activity, rather than intrinsic neural dynamics.  We derive a fast variational Bayesian inference algorithm and show that it correctly recovers hidden features in synthetic data, as well as ground-truth stimulus features in a prototypical neural dataset. To demonstrate the utility of the algorithm, we also apply it to an exploratory analysis of prefrontal cortex recordings performed while monkeys watched naturalistic videos of primate social activity.
+\end{abstract}
+
+\section{Introduction}
+The question of how the brain encodes information from the natural world forms one of the primary areas of study within neuroscience. For many sensory systems, particularly vision and audition, the discovery that single neurons modulate their firing of action potentials in response to particular stimulus features has proven foundational for theories of sensory function. Indeed, neuronal responses to contrast, edges, and motion direction appear to form fundamental primitives on which higher-level visual abstractions are built. Nevertheless, many of these higher-level abstractions, increasingly of interested to modern neuroscience, do not exist in a stimulus space with obvious axes. As a result, experimentalists must choose \emph{a priori} features of interest in constructing their stimulus sets, with the result that cells may appear broadly and weakly tuned due to misalignment of stimulus and neural axes.
+
+For example, in vision, methods like reverse correlation have proven successful in elucidating response properties of some cell types, but such techniques rely on a well-behaved stimulus space and a highly constrained encoding model in order to achieve sufficient statistical power to perform inference \cite{steveninck1988realtime,ringach2004reverse,ringach2002receptive}. However, natural stimuli are known to violate both criteria, and generate receptive fields and patterns of neural activity that differ markedly from those observed in controlled experiments with limited stimulus complexity \cite{ringach2002receptive,sharpee2004analyzing,Vinje2000-dx}. Information-based approaches have gone some way in addressing this challenge \cite{sharpee2004analyzing}, but this approach assumes a metric structure on stimuli in order to optimize encoded information, and was recently shown to be strongly related to standard Poisson regression models\cite{Williamson2013-rg}.
+
+More recently, Gallant and collaborators have tackled this problem in the context of fMRI, demonstrating that information present in the blood oxygen level-dependent (BOLD) signal is sufficient to classify and map the representation of natural movie stimuli across the brain \cite{Kay2008-gd,Vu2011-da,Huth2012-cj,Stansbury2013-nm}. These studies have used a number of modeling frameworks, from latent dirichlet allocation for categorizing scene contents \cite{Stansbury2013-nm} to regularized linear regression \cite{Huth2012-cj} to sparse nonparametric models \cite{Vu2011-da} to characterize brain encoding of stimuli, but in each case, models were built on pre-labeled training data. Clearly, a method that could infer stimulus structure directly from neural data themselves could extend such work to include less easily characterized stimulus sets like those depicting social interactions.
+
+Another recent line of work, this one focused on latent Poisson processes, has addressed the task of modeling the low dimensional dynamics of neural populations\cite{Pillow2008-em,Vogelstein2009-ax,Park2014-el,Buesing2014-ta}. Using generalized linear models and latent linear dynamical systems as building blocks, these models have proven able to infer (functional) connectivity \cite{Pillow2008-em}, estimate spike times from a calcium images\cite{Vogelstein2009-ax}, and identify subgroups of neurons that share response dynamics\cite{Buesing2014-ta}. Inference in thsese models is generally performed via expectation maximization, though \cite{Ulrich2014-zc} and \cite{Putzky2014-up} also used a variational Bayesian approach. Our work is distinct from those models, however, in that both were concerned with modeling and discriminating \emph{internal} states based on neural responses, while this work focuses on detecting features in \emph{external} stimuli. 
+
+Our model sits at the intersection of these regression and latent variable approaches. We utilize a Poisson observation model that shares many of the same features as the commonly used generalized linear models for Poisson regression. We also assume that the latent features which modulate neural activity are time-varying and Markov. However, we make 3 additional unique assumptions. First, we assume that the activity of each neuron is modulated by a combination of multiple independent latent features governed by semi-Markov dynamics. This allows for latents to evolve over multiple timescales with non-trivial duration distributions much like the hand-labeled features in social interaction data sets. Second, we assume that these latents are tied to stimulus presentation. That is, when identical stimuli are presented, the same latents are also present. This allows us to model the daynamics of latent features of the \emph{stimulus} that drive neural activity, rather than intrinsic neural dynamics. Finally, we enforce a sparse hierarchical prior on modulation strength that effectively limits the number of latent features to which any given neuron is selective. This allows for a parsimonious explanation of the firing rates of single units in terms of a small set of stimulus features. Finally, we full variational Bayesian inference on all model parameters and take advantage of conditional conjugacy to generate coordinate ascent update rules, nearly all of which are explicit. Combined with forward-backward inference for latent states, our algorithm is exceptionally fast, automatically implements Occam's razor, and facilitates proper model comparisons using the variational lower bound.
+
+\section{Model}
+\label{model_sec}
+\begin{figure}[ht]
+    \includegraphics[width=1\linewidth]{figures/model}
+    \caption{\textbf{Generative model for spike counts.} Spike counts $N$ are observed for each of $U$ units over stimulus time $T$ for multiple presentations $M$. Counts are assumed Poisson-distributed, with firing rates $\Lambda$ that depend on each unit's responses ($\lambda$) to both latent discrete states $z_t$ and observed covariates $x_t$ that change in time, as well as a baseline firing rate $\lambda_0$. $\gamma$ nodes represent hyperparameters for the firing rate effects. $\theta$ is a multiplicative overdispersion term specific to each observation, distributed according to hyperparameters $s$.}
+\end{figure}
+\subsection{Observation model}
+Consider a population of $U$ spiking neurons exposed to a series of stimuli indexed by a (unique) time index $t\in \lbrace 1\ldots T\rbrace$. Each neuron is exposed to each stimulus $M_{tu}$ times, where we do not assume either that each neuron observes each stimulus time or that consecutive times are observed by the same sets of neurons. That is $M_{tu}$ may have many 0s. For each observation $m$ (a unique unit, time pair), we then observe a spike count, $N_m$. We model these spike counts as arising from a Poisson process with time-dependent rate $\Lambda_{tu}$ and observation-specific multiplicative overdispersion $\theta_m$:
+\begin{align}
+    \label{obs_model}
+    N_{m} &\sim \text{Pois}(\Lambda_{t(m), u(m)} \theta_m) &
+    \theta_m &\sim \text{Ga}(s_{u(m)}, s_{u(m)})
+\end{align}
+Note that both the unit and time are functions of the observation index, $m$, and that the distribution of the overdispersion for each observation is specific to the unit observed. 
+
+\subsection{Firing rate model}
+At each stimulus time $t$, we assume the existence of $K$ binary latent states $z_{tk}$ and $R$ observed covariates $x_{tr}$. We further assume that each unit's firing rate response at each time can be modeled as arising from the product of three effects: (1) a baseline firing rate specific to each unit, (2) a product of responses to each latent state, and (3) a product of responses to each observed covariate:
+\begin{equation}
+    \label{fr_model}
+    \Lambda_{tu} = \lambda_{0u} \prod_{k = 1}^K \lambda_{zuk}^{z_{tk}}  
+    \prod_{r = 1}^R \lambda_{xur}^{x_{tr}}   
+\end{equation} 
+Note that this is conceptually similar to the generalized linear model for firing rates (in which we model $\log \Lambda$) with the identification $\beta = \log \lambda$. However, by modeling the firing rate directly as a product and placing Gamma priors on the individual effects, we will be able to take advantage of closed-form variational updates resulting from conjugacy that avoid explicit optimization in the case of the $z$s (see below). 
+
+In addition, to enforce parsimony in the inferred features, we put sparse hierarchical priors with hyperparameters $\gamma = (c, d)$ on the $\lambda_z$ terms:
+\begin{align}
+    \label{hierarchy}
+    \lambda_{zuk} &\sim \text{Ga}(c_{zk}, c_{zk} d_{zk}) & c_{zk} &\sim \text{Ga}(a_{ck}, b_{ck})
+    & d_{zk} &\sim \text{Ga}(a_{dk}, b_{dk})
+\end{align}
+That is, $\mathbb{E}[\lambda_u] = d^{-1}$ and $\text{var}[\lambda_u] = (cd^2)^{-1}$, so for $c$ large and $d\sim \mathcal{O}(1)$, the prior for firing rate response to each latent feature will be strongly concentrated around 0. And once again, this choice of priors will lead to closed-form updates in our variational approximation. Finally, for the baseline terms, $\lambda_{0u}$, we use a non-sparse version of the same model, while for the specified covariate responses, $\lambda_{xu}$, we model the unit effects non-hierarchially using independent Gamma priors for each unit.
+
+\subsection{Latent state model}
+We model each of the latent states $z_{tk}$ as an independent Markov process for each feature $k$. That is, each $k$ indexes an independent Markov chain with initial state probability $\pi_k\sim \text{Dir}(\alpha_\pi)$ and transition matrix $A_k\sim \text{Dir}(\alpha_A)$. For the semi-Markov case, we assume that the dwell times in each state are distributed independently for each chain according to an integer-valued, truncated lognormal distribution with support on the integers $1\dots D$:
+\begin{align}
+    \label{semi-markov}
+    p_k(d|z = j) &= \text{Log-Normal}(d|m_{jk}, s^2_{jk}) / W_{jk}  &
+    W_{jk} &= \sum_{d = 1}^D \text{Log-Normal}(d|m_{jk}, s^2_{jk}) 
+\end{align}
+Note that we have allowed the dwell time distribution to depend on both the feature $k$ and the state of the Markov chain $j$. In addition, we put indpendent Normal-Gamma priors on the mean $(m_{kj})$ and precision $(\tau_{kj} \equiv s_{kj}^{-2})$ parameters of the distribution: $(m, \tau) \sim \text{NG}(\mu, \lambda, \alpha, \beta)$.
+
+\section{Inference}
+
+We perform variational inference for the posteriors over the model parameters $\Theta = (\lambda_0, \lambda_z, \lambda_x, A, \pi, c_0, d_0, c_z, d_z, s)$ and latents $Z=(z_{kt},\theta_m)$. In addition, for the semi-Markov case, we include $(m, \tau)$, the parameters for the state dwell time distribution. That is, we wish to approximate the joint posterior density, 
+\begin{equation}
+    p(\Theta,Z|N) \propto p(N, Z |\lambda, A, \pi, \theta, \gamma) 
+    p(\lambda|\gamma) p(\gamma)
+    p(A)p(\pi)p(\theta|s)p(s)
+\end{equation}
+
+by a variational posterior $q_\Theta(\Theta)q_Z(Z)$ that factorizes over parameters and latents but is none-the-less close to $p$ as measured by the Kullback-Leibler divergence \cite{Wainwright2008-ii}. Equivalently, we wish to maximize the variational objective
+
+\begin{equation}
+    \mathcal{L} \equiv \mathbb{E}_q \left[\log \frac{p(\Theta,Z|N)}{q_\Theta(\Theta)q_Z(Z,\theta)} \right] = \mathbb{E}_q \left[\log p(\Theta,Z|N) \right] + \mathcal{H}[q_\Theta(\Theta)] + \mathcal{H}[q_Z(Z)]
+\end{equation}
+
+where $\mathcal{H}$ the entropy. Following the factoriam HMM work of \cite{ghahramani1997factorial}, we also assume that the posterior factorizes over each latent time series $z_{\bullet k}$ and the over dispersion factor $\theta_m$ as well as the rate parameters $\lambda_{\bullet u \bullet}$ associated with each Markov process.  This factorization results in a variational posterior of the form:
+
+\begin{multline}
+    q(\Theta,Z) = q(c_0)q(d_0)\prod_m q(\theta_m) \prod_u q(s_u) q(\lambda_{0u}) \prod_r q(\lambda_{xur}) \times \\ 
+    \prod_k q(c_k) q(d_k) 
+    q(\lambda_{zuk}) q(c_{zk}) q(d_{zk}) q(z_k) q(\pi_k) q(A_k)
+\end{multline}
+With this ansatz, the variational objective decomposes in a natural way, and choices are available for many of the $q$s that lead to closed-form updates.
+
+\subsection{Variational posterior}
+From \ref{obs_model} and \ref{fr_model} above, we can write the probability of the observed data $N$ as
+\begin{multline}
+    \label{log_evidence}
+    \log p(N, z|x, \Theta) = \sum_{mkr} \left[ 
+        N_m \left( \log \theta_m +
+            \log \lambda_{0u(m)} +
+            z_{t(m) k} \log \lambda_{zu(m) k} + 
+            x_{t(m) r} \log \lambda_{xu(m) r}
+            \right)
+    \right] \\
+    - \sum_m \theta_m \Lambda_{t(m) u(m)} + 
+    \sum_{mk} \log (A_k)_{z_{t(m)+1, k}, z_{t(m), k}} + 
+    \sum_k \log (\pi_k)_{z_{0k}} + \text{constant,}
+\end{multline}
+where again, $m$ indexes observations of (time, unit) pairs and the last two nontrivial terms represent the probability of the Markov sequence given by $z_{tk}$. Given that \ref{log_evidence} is of an exponential family form for $\theta$ and $\lambda$ conditioned on all other variables, free-form variational arguments \cite{Blei2006-oh} suggest variational posteriors:
+\begin{align}
+    \lambda_{0u} &\sim \text{Ga}(\alpha_{0u}, \beta_{0u}) &
+    \lambda_{zuk} &\sim \text{Ga}(\alpha_{zuk}, \beta_{zuk}) &
+    \lambda_{xur} &\sim \text{Ga}(\alpha_{xur}, \beta_{xur})
+\end{align}
+For the first of these two, updates in terms of expected sufficient statistics involving expectations of $\gamma = (c, d)$ are straightforward (see Supplement). However, this relies on the fact that $z_t \in \lbrace0, 1\rbrace$. The observed covariates $x_t$ follow no such restriction, which results in a transcendental equation for the $\beta_x$ updates which we solve using an explicit BFGS optimization on each iteration. Moreover, we place non-hierarchical Gamma priors on these effects: $\lambda_{xur} \sim \text{Ga}(a_{xur}, b_{xur})$.
+
+As stated above, we place hierarchical priors on $\lambda_0$, $\lambda_z$, and $\theta$ of the form Eq. \ref{hierarchy} which ties the hyperparameters for rate parameters $\lambda$ and overdispersion parameters $\theta$ across units.  This involves multiple terms in the expected log evidence of the form
+\begin{equation}
+    \mathbb{E}_q \left[\sum_u \log p(\lambda_u|c, d)\right] = \sum_u \mathbb{E}_q \left[ 
+    (c - 1) \log \lambda_u - cd\lambda_u + c \log cd - \log \Gamma(c) 
+    \right] 
+\end{equation}
+In order to calculate the expectation, we make use of the inequality %\cite{abramowitz1964handbook}
+\begin{equation}
+    \sqrt{2\pi} \le \frac{z!}{z^{z+\frac{1}{2}} e^{-z}} \le e
+\end{equation}
+to lower bound the negative gamma function and approximate the above as
+\begin{equation}
+    \log p(\lambda) \ge \sum_u \left[ 
+    (c - 1) (\log \lambda_u + 1) - cd\lambda_u + c \log d + \frac{1}{2}\log c\right]
+\end{equation}
+Clearly, the conditional probabilities for $c$ and $d$ are gamma in form, so that if we use priors $c \sim \text{Ga}(a_c, b_c)$ and $d\sim \text{Ga}(a_d, b_d)$ the posteriors have the form
+\begin{align}
+    c &\sim \text{Ga}\left(a_c + \frac{U}{2}, 
+    b_c + \sum_u\mathbb{E}_q 
+        \left[d \lambda_u - \log \lambda_u - \log d - 1\right]\right) \\
+    d &\sim \text{Ga}\left(
+        a_d + U\mathbb{E}_q[c], b_d + \sum_u \mathbb{E}_q [c \lambda_u]
+    \right)
+\end{align}
+This basic form, with appropriate indices added, gives the update rules for the hyperparameter posteriors for $\lambda_0$ and $\lambda_z$. For $\theta$, we simply set $c = s_u$ and $d = 1$.
+
+\subsection{Latent state inference}
+For Hidden Markov Models, given the observation model \ref{log_evidence}, inference for $z$, $A$, and $\pi$ for each latent feature can be performed efficiently via conjugate updates and the well-known forward-backward algorithm \cite{beal2003variational}. For the case of semi-Markov dynamics, we additionally need to perform inference on the parameters $(m, \tau)$ of the dwell time distributions for each state. In the case of continuous dwell times, our model \ref{semi-markov} would have $W = 1$ and be conjugate to the Normal-Gamma prior on $(m, \tau)$, but the restriction to discrete dwell times requires us to again lower bound the variational objective:
+\begin{equation}
+    \mathbb{E}_q\left[-\log W_{jk} \right] = 
+    \mathbb{E}_q\left[- \log \left( \sum_{d=1}^D p(d|j)\right) \right]
+    \ge -\log \sum_{d = 1}^D \mathbb{E}_q\left[p(d|j)\right]
+\end{equation}
+This correction for trunction must then be added to $\mathbb{E}_q[p(z|\Theta)]$. For inference in the semi-Markov case, we use an extension of the forward-backward algorithm\cite{Yu2006-bb}, at the expense of computational complexity $\mathcal{O}(SDT)$ $(S = 2)$ per latent state, to calculate $q(z_k)$ (see Supplement). For the $4SK$ hyperparameters of the Normal-Gamma distribution, we perform an explicit BFGS optimization on the $4S$ parameters of each chain on each iteration.
+
+\section{Experiments}
+\subsection{Synthetic data}
+We generated synthetic data from the model in Section \ref{model_sec} for $U=100$ neurons for $T=10,000$ time bins of $dt=0.0333s$ ($\approx 6$min). Assumed firing rates and effect sizes were realistic for cortical neurons, with mean baseline rates of 10 spikes/s and firing rate effects given by a $\text{Ga}(1, 1)$ distribution for $K_{\text{data}}=3$ latent features. In addition, we included $R=3$ known covariates generated according to Markov dynamics. For this experiment, we assumed that each unit was presented once with the stimulus time series, so that $M = 1$. That is, we tested a case in which inference was driven primarily by variabiliy in population responses across stimuli rather than pooling of data across repetitions of the same stimulus. Moreover, to test the model's ability to parsimoniously infer features, we set $K=5$. That is, we asked the model to recover more features than were present in the data.
+
+As discussed above, we placed hierarchical priors on unit baseline firing rates and sparse hierarchical priors on firing rate effects of latent states. We used 5 random restarts and iterated over parameter updates until the fractional change in $\mathcal{L}$ dropped below $10^{-4}$.
+
+\begin{figure}[ht]
+    \center
+    \includegraphics[width=0.6\linewidth]{figures/synthetic}
+    \caption{\textbf{Top:} Actual and recovered binary features for a subset of stimulus times in the dataset. Note that inferred feature 3 is the inverse of actual feature 0, and that unused features are in gray, indicating a high posterior uncertainty in the model. \textbf{Bottom left:} Population posterior distributions for $\lambda_z$. Features 0 and 1 are effectively point masses around gain 1 (no effect), while features 2--4 approximate the $\text{Ga}(1, 1)$ data-generating model. \textbf{Bottom right:} Normalized mutual information between actual and inferred states.}
+    \label{synthetic}
+\end{figure}
+
+As seen in Figure \ref{synthetic}, the model correctly recovers only the features present in the original data. We quantified this by calculating the normalized mutual information $\hat{I}\equiv I(X, Y)/\sqrt{H(X)H(Y)}$, between the actual states and the inferred states, with $H(Z)$ and $I$ estimated by averaging the variational posteriors (both absolute and conditioned on actual states) across time. Note that superfluous features in the model have high posterior uncertainty for $z_k$ and high posterior confidence for $\lambda_{zk}$ around 1 (no effect). In addition, the model correctly recovers coefficients for the observed covariates, and when limited to fewer features than in the generating model, recovers a subset of the features accurately rather than blending features together (see Supplement).
+
+\subsection{Labeled neural data}
+We applied our model to a well-studied neural data set comprising single neuron recordings from macaque area LIP during the performance of a perceptual discrimination task \cite{roitman2002response}\footnote{Data available at \texttt{https://www.shadlenlab.columbia.edu/resources/RoitmanDataCode.html}}. In the experiment, stimuli consisting of randomly moving dots, some percentage of which moved coherently in either the preferred or anti-preferred direction of motion for each neuron. The animal's task was to report the direction of motion. Thus, in addition to 5 coherence levels, each trial also varied based on whether the motion direction corresponed to the target in or out of the response field as depicted in Fig. \ref{roitman}.
+
+We fit a model with $K = 10$ features and $U = 27$ units to neural responses from the 1-second stimulus presentation period of the task. Spike counts corresponded to bins of $dt = 20$ms. In this case, each unit experienced a different number of presentations of each stimulus condition, resulting in a ragged observation matrix.
+
+\begin{figure}[ht]
+    \center
+    \includegraphics[width=0.7\linewidth]{figures/roitman}
+    \caption{\textbf{Top:} Actual and recovered binary features during the stimulus presentation period. Note that model features 5 -- 8 are unused and that feature 0 closely tracks the Out feature of the data, albeit delayed. \textbf{Bottom} Actual and predicted firing rates for the stimulus period. Note that the model infers stimulus categories from the data, including appropriate timing of differences between categories.}
+    \label{roitman}
+\end{figure}
+
+Figure \ref{roitman} shows the experimental labels from the concatenated stimulus periods, along with labels inferred by our model. Once again, the model has left some features unused, but correctly discerned differences in between stimuli in the unlabeled data. Even more importantly, though given ten distinct stimulus classes, the model has clearly inferred the factorial design of the experiment, with the two most prominent features, $z_0$ and $z_1$, corresponding to the two levels of the crossed factor with the largest effect size: whether or not the relevant target is inside or outside the receptive field of the neuron. In addition the model correctly captures the initial 200ms ``dead time'' during the stimulus period in which firing rates remain at pre-stimulus baseline. In addition, the model groups stimuli with similar firing rates together, as well as roughly capturing the time course of stimulus differentiation. As a result, mismatch between the ground truth labels and model-inferred features reflects fundamental ambiguities in the neural data, with the model's latent states taking into account features of spiking response not necessarily known in advance by experimenters.
+
+\subsection{Movie data}
+Finally, we applied our model to a data set comprising single neuron recordings made in macaque monkeys as they freely viewed movies of primate social interactions in the wild %\cite{adams_inprep}
+ . These video clips, collected from a rhesus macaque research field site, represent the range of behaviorally relevant stimuli for this common primate experimental model species, particularly the four ``F''s of animal behavior: fighting, fleeing, foraging, and reproduction. Thus this dataset represents a rare opportunity for exploratory feature selection based on neural responses.
+
+On each trial of the experiment, monkeys viewed a random 5-second clip from a movie database ($T \approx 5$h, $dt = 30$ frames/s). On the following trial, monkeys were given a two-alternative choices with options chosen from the set \{repeat clip, continue clip, blank screen, new clip\}. Since each neuron saw only a subset of clips within the database, and these clips began at with random offsets, observations were sparse, with total number of observations $N_{obs} = 7.42 \times 10^6$ and $\overline{M} = N_{obs}/T \approx 14$. These data form a particularly intriguing application of our model, since the neurons recorded were located in the orbitofrontal and dorsolateral prefrontal cortices, areas not normally associated with low-level visual processing. In fact, there is reason to believe that the relevant features encoded in these areas for such naturalistic stimuli are behavioral and social \cite{watson2012social}.
+
+Because the behaviors of interest in these stimuli potentially span a large range of time scales, we used semi-Markov dynamics with a maximum duration of $D = 500$ on the latent states\footnote{We also allowed for self-transitions, potentially capturing behavior on even longer timescales.}. We fit a model with $K=10$ features and the same hierarchical priors on baselines and latent firing rate effects as in previous experiments. In addition, because many neurons in the data set exhibited a transitory increase in firing with movie onset on each trial (independent of movie content), we include this movie onset response as an external covariate $x(t)$ for each neuron. We calculated this separately for each recorded unit by averaging spike counts (relative to stimulus onset) across trials, smoothing, and taking the log so that $x(t)$ was coded as a multiplicative rather than an additive effect on firing. This can be loosely viewed as a means of ``pre-whitening'' our data, in which we remove a large nuisance regressor by specifying it as a covariate in the model.
+
+\textbf{One paragraph of results discussion for Experiment 3}
+
+\textbf{Figure 3 about here}
+
+\section{Discussion}
+Here, we have proposed and implemented a method for learning features in stimuli via the responses of populations of spiking neurons. This work addresses a growing trend in systems neuroscience --- the increasing use of rich and unstructured stimulus sets --- without requiring either expert labeling or a metric on the stimulus space. As such, we expect it to be of particular use in disciplines like social neuroscience, olfaction, and other areas in which the real world is complex and strong hypotheses about the forms of the neural code are lacking. By learning features of interest to neural populations directly from neural data, we stand to generate unexpected, more potentially more accurate (less biased) hypotheses regarding the neural representation of the external world.  
+
+We have shown that our model is capable of parsimoniously and correctly inferring features in the low signal-to-noise regime of cortical activity, even in the case of indpendently recorded neurons. Moreover, by employing a fully Variational Bayesian approach to inference, we gain three key advantages: First, we gain the advantages of Bayesianism in general: estimates of confidence in inferences, parsimony and regularization via priors, and the ability to do principled model comparison. Second variational methods, particularly those using stochastic gradient approaches, scale well to large datasets. Finally, variational methods are fast, in that they typically converge within only a few tens of iterations and in many case (such as ours) require mostly simple algebraic coordinate updates. Combined with the modularity of this and similar approaches, such models provide a promising opportunity to ``build out'' additional features that will meet the challenges of the next generation of experimental data.
+
+Future directions include augmenting the model of overdispersion via an autoregressive process to take into account slow variations in neural activity that are not driven by the stimulus as well as a non-trivial temporal dependence of neural activity on latents in a manner that is consistent with the temporal kernels typically used with Poisson regression models.  
+
+\subsubsection*{Acknowledgments}
+%This work was supported by an NIH Big Data to Knowledge Career Development Award to JP (K01ES025442).
+
+
+\newpage
+\subsubsection*{References}
+\begingroup
+\renewcommand{\section}[2]{}
+\bibliography{pearson_beck}{}
+\bibliographystyle{ieeetr}
+\endgroup
+
+\end{document}